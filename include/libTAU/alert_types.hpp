/*

Copyright (c) 2017, toinetoine
Copyright (c) 2004-2021, Arvid Norberg
Copyright (c) 2008, Andrew Resch
Copyright (c) 2014-2018, Steven Siloti
Copyright (c) 2015, Thomas
Copyright (c) 2015-2018, 2020-2021, Alden Torres
Copyright (c) 2017, Antoine Dahan
Copyright (c) 2018, d-komarov
Copyright (c) 2019, ghbplayer
Copyright (c) 2020, Fonic
Copyright (c) 2020, Viktor Elofsson
Copyright (c) 2020, AllSeeingEyeTolledEweSew
All rights reserved.

You may use, distribute and modify this code under the terms of the BSD license,
see LICENSE file.
*/

#ifndef TORRENT_ALERT_TYPES_HPP_INCLUDED
#define TORRENT_ALERT_TYPES_HPP_INCLUDED

#include "libTAU/config.hpp"
#include "libTAU/alert.hpp"
#include "libTAU/torrent_handle.hpp"
#include "libTAU/socket.hpp"
#include "libTAU/assert.hpp"
#include "libTAU/identify_client.hpp"
#include "libTAU/address.hpp"
#include "libTAU/aux_/stat.hpp"
#include "libTAU/add_torrent_params.hpp"
#include "libTAU/torrent_status.hpp"
#include "libTAU/entry.hpp"
#include "libTAU/peer_request.hpp"
#include "libTAU/performance_counters.hpp"
#include "libTAU/operations.hpp" // for operation_t enum
#include "libTAU/close_reason.hpp"
#include "libTAU/piece_block.hpp"
#include "libTAU/aux_/escape_string.hpp" // for convert_from_native
#include "libTAU/string_view.hpp"
#include "libTAU/aux_/stack_allocator.hpp"
#include "libTAU/aux_/noexcept_movable.hpp"
#include "libTAU/portmap.hpp" // for portmap_transport
#include "libTAU/tracker_event.hpp" // for event_t enum
#include "libTAU/socket_type.hpp"
#include "libTAU/client_data.hpp"
#include "libTAU/aux_/deprecated.hpp"
#include "libTAU/aux_/common.h"
#include "libTAU/communication/message.hpp"

#include "libTAU/aux_/disable_warnings_push.hpp"
#include <boost/shared_array.hpp>
#include "libTAU/aux_/disable_warnings_pop.hpp"

#include <bitset>
#include <cstdarg> // for va_list

#if TORRENT_ABI_VERSION == 1
#define PROGRESS_NOTIFICATION | alert::progress_notification
#else
#define PROGRESS_NOTIFICATION
#endif


namespace libTAU {

#if TORRENT_ABI_VERSION == 1
	TORRENT_DEPRECATED_EXPORT char const* operation_name(int op);
#endif

	// internal
	TORRENT_EXPORT char const* alert_name(int alert_type);

	// user defined alerts should use IDs greater than this
	constexpr int user_alert_id = 10000;

	// this constant represents "max_alert_index" + 1
<<<<<<< HEAD
	constexpr int num_alert_types = 104;
=======
	constexpr int num_alert_types = 42;
>>>>>>> bc260bf1

	// internal
	constexpr int abi_alert_count = 128;

	// internal
	enum class alert_priority : std::uint8_t
	{
		// the order matters here. Lower value means lower priority, and will
		// start getting dropped earlier when the alert queue is filling up
		normal = 0,
		high,
		critical,
		meta
	};

	// struct to hold information about a single DHT routing table bucket
	struct TORRENT_EXPORT dht_routing_bucket
	{
		// the total number of nodes and replacement nodes
		// in the routing table
		int num_nodes;
		int num_replacements;

		// number of seconds since last activity
		int last_active;
	};

TORRENT_VERSION_NAMESPACE_3

	// This is a base class for alerts that are associated with a
	// specific torrent. It contains a handle to the torrent.
	//
	// Note that by the time the client receives a torrent_alert, its
	// ``handle`` member may be invalid.
	struct TORRENT_EXPORT torrent_alert : alert
	{
		// internal
		TORRENT_UNEXPORT torrent_alert(aux::stack_allocator& alloc, torrent_handle const& h);
		TORRENT_UNEXPORT torrent_alert(torrent_alert&&) noexcept = default;

#if TORRENT_ABI_VERSION == 1
		TORRENT_DEPRECATED static int const alert_type = 0;
#endif

		// returns the message associated with this alert
		std::string message() const override;

		// The torrent_handle pointing to the torrent this
		// alert is associated with.
		torrent_handle handle;

		char const* torrent_name() const;

	protected:
		std::reference_wrapper<aux::stack_allocator const> m_alloc;
	private:
		aux::allocation_slot m_name_idx;
#if TORRENT_ABI_VERSION == 1
	public:
		TORRENT_DEPRECATED std::string name;
#endif
	};

	// The peer alert is a base class for alerts that refer to a specific peer. It includes all
	// the information to identify the peer. i.e. ``ip`` and ``peer-id``.
	struct TORRENT_EXPORT peer_alert : torrent_alert
	{
		// internal
		TORRENT_UNEXPORT peer_alert(aux::stack_allocator& alloc, torrent_handle const& h,
			tcp::endpoint const& i, peer_id const& pi);
		TORRENT_UNEXPORT peer_alert(peer_alert&& rhs) noexcept = default;

#if TORRENT_ABI_VERSION == 1
		TORRENT_DEPRECATED static int const alert_type = 1;
#endif

		std::string message() const override;

		// The peer's IP address and port.
		aux::noexcept_movable<tcp::endpoint> endpoint;

		// the peer ID, if known.
		peer_id pid;

#if TORRENT_ABI_VERSION == 1
		// The peer's IP address and port.
		TORRENT_DEPRECATED aux::noexcept_movable<tcp::endpoint> ip;
#endif
	};

#define TORRENT_DEFINE_ALERT_IMPL(name, seq, prio) \
	name(name&&) noexcept = default; \
	static alert_priority const priority = prio; \
	static int const alert_type = seq; \
	virtual int type() const noexcept override { return alert_type; } \
	virtual alert_category_t category() const noexcept override { return static_category; } \
	virtual char const* what() const noexcept override { return alert_name(alert_type); }

#define TORRENT_DEFINE_ALERT(name, seq) \
	TORRENT_DEFINE_ALERT_IMPL(name, seq, alert_priority::normal)

#define TORRENT_DEFINE_ALERT_PRIO(name, seq, prio) \
	TORRENT_DEFINE_ALERT_IMPL(name, seq, prio)

	// This alert is posted when there is an error on a UDP socket. The
	// UDP sockets are used for all uTP, DHT and UDP tracker traffic. They are
	// global to the session.
	struct TORRENT_EXPORT udp_error_alert final : alert
	{
		// internal
		TORRENT_UNEXPORT udp_error_alert(
			aux::stack_allocator& alloc
			, udp::endpoint const& ep
			, operation_t op
			, error_code const& ec);

		TORRENT_DEFINE_ALERT(udp_error_alert, 2)

		static inline constexpr alert_category_t static_category = alert_category::error;
		std::string message() const override;

		// the source address associated with the error (if any)
		aux::noexcept_movable<udp::endpoint> endpoint;

		// the operation that failed
		operation_t operation;

		// the error code describing the error
		error_code const error;
	};

	// Whenever libTAU learns about the machines external IP, this alert is
	// generated. The external IP address can be acquired from the tracker (if it
	// supports that) or from peers that supports the extension protocol.
	// The address can be accessed through the ``external_address`` member.
	struct TORRENT_EXPORT external_ip_alert final : alert
	{
		// internal
		TORRENT_UNEXPORT external_ip_alert(aux::stack_allocator& alloc, address const& ip);

		TORRENT_DEFINE_ALERT(external_ip_alert, 3)

		static inline constexpr alert_category_t static_category = alert_category::status;
		std::string message() const override;

		// the IP address that is believed to be our external IP
		aux::noexcept_movable<address> external_address;
	};

	// This alert is generated when none of the ports, given in the port range, to
	// session can be opened for listening. The ``listen_interface`` member is the
	// interface that failed, ``error`` is the error code describing the failure.
	//
	// In the case an endpoint was created before generating the alert, it is
	// represented by ``address`` and ``port``. The combinations of socket type
	// and operation in which such address and port are not valid are:
	// accept  - i2p
	// accept  - socks5
	// enum_if - tcp
	//
	// libTAU may sometimes try to listen on port 0, if all other ports failed.
	// Port 0 asks the operating system to pick a port that's free). If that fails
	// you may see a listen_failed_alert with port 0 even if you didn't ask to
	// listen on it.
	struct TORRENT_EXPORT listen_failed_alert final : alert
	{
#if TORRENT_ABI_VERSION == 1
		enum socket_type_t : std::uint8_t
		{
			tcp TORRENT_DEPRECATED_ENUM,
			tcp_ssl TORRENT_DEPRECATED_ENUM,
			udp TORRENT_DEPRECATED_ENUM,
			i2p TORRENT_DEPRECATED_ENUM,
			socks5 TORRENT_DEPRECATED_ENUM,
			utp_ssl TORRENT_DEPRECATED_ENUM
		};
#endif

		// internal
		TORRENT_UNEXPORT listen_failed_alert(aux::stack_allocator& alloc, string_view iface
			, lt::address const& listen_addr, int listen_port
			, operation_t op, error_code const& ec, lt::socket_type_t t);
		TORRENT_UNEXPORT listen_failed_alert(aux::stack_allocator& alloc, string_view iface
			, tcp::endpoint const& ep, operation_t op, error_code const& ec
			, lt::socket_type_t t);
		TORRENT_UNEXPORT listen_failed_alert(aux::stack_allocator& alloc, string_view iface
			, udp::endpoint const& ep, operation_t op, error_code const& ec
			, lt::socket_type_t t);
		TORRENT_UNEXPORT listen_failed_alert(aux::stack_allocator& alloc, string_view iface
			, operation_t op, error_code const& ec, lt::socket_type_t t);

		TORRENT_DEFINE_ALERT_PRIO(listen_failed_alert, 4, alert_priority::critical)

		static inline constexpr alert_category_t static_category = alert_category::status | alert_category::error;
		std::string message() const override;

		// the network device libTAU attempted to listen on, or the IP address
		char const* listen_interface() const;

		// the error the system returned
		error_code const error;

		// the underlying operation that failed
		operation_t op;

		// the type of listen socket this alert refers to.
		lt::socket_type_t const socket_type;

		// the address libTAU attempted to listen on
		// see alert documentation for validity of this value
		aux::noexcept_movable<lt::address> address;

		// the port libTAU attempted to listen on
		// see alert documentation for validity of this value
		int const port;

	private:
		std::reference_wrapper<aux::stack_allocator const> m_alloc;
		aux::allocation_slot m_interface_idx;
#if TORRENT_ABI_VERSION == 1
	public:
		enum TORRENT_DEPRECATED_ENUM op_t
		{
			parse_addr TORRENT_DEPRECATED_ENUM,
			open TORRENT_DEPRECATED_ENUM,
			bind TORRENT_DEPRECATED_ENUM,
			listen TORRENT_DEPRECATED_ENUM,
			get_socket_name TORRENT_DEPRECATED_ENUM,
			accept TORRENT_DEPRECATED_ENUM,
			enum_if TORRENT_DEPRECATED_ENUM,
			bind_to_device TORRENT_DEPRECATED_ENUM
		};

		// the specific low level operation that failed. See op_t.
		TORRENT_DEPRECATED int const operation;

		// the address and port libTAU attempted to listen on
		TORRENT_DEPRECATED aux::noexcept_movable<tcp::endpoint> endpoint;

		// the type of listen socket this alert refers to.
		TORRENT_DEPRECATED socket_type_t sock_type;
#endif
	};

	// This alert is posted when the listen port succeeds to be opened on a
	// particular interface. ``address`` and ``port`` is the endpoint that
	// successfully was opened for listening.
	struct TORRENT_EXPORT listen_succeeded_alert final : alert
	{
#if TORRENT_ABI_VERSION == 1
		enum socket_type_t : std::uint8_t
		{
			tcp TORRENT_DEPRECATED_ENUM,
			tcp_ssl TORRENT_DEPRECATED_ENUM,
			udp TORRENT_DEPRECATED_ENUM,
			i2p TORRENT_DEPRECATED_ENUM,
			socks5 TORRENT_DEPRECATED_ENUM,
			utp_ssl TORRENT_DEPRECATED_ENUM
		};
#endif

		// internal
		TORRENT_UNEXPORT listen_succeeded_alert(aux::stack_allocator& alloc
			, lt::address const& listen_addr
			, int listen_port
			, lt::socket_type_t t);
		TORRENT_UNEXPORT listen_succeeded_alert(aux::stack_allocator& alloc
			, tcp::endpoint const& ep
			, lt::socket_type_t t);
		TORRENT_UNEXPORT listen_succeeded_alert(aux::stack_allocator& alloc
			, udp::endpoint const& ep
			, lt::socket_type_t t);

		TORRENT_DEFINE_ALERT_PRIO(listen_succeeded_alert, 5, alert_priority::critical)

		static inline constexpr alert_category_t static_category = alert_category::status;
		std::string message() const override;

		// the address libTAU ended up listening on. This address
		// refers to the local interface.
		aux::noexcept_movable<lt::address> address;

		// the port libTAU ended up listening on.
		int const port;

		// the type of listen socket this alert refers to.
		lt::socket_type_t const socket_type;

#if TORRENT_ABI_VERSION == 1
		// the endpoint libTAU ended up listening on. The address
		// refers to the local interface and the port is the listen port.
		TORRENT_DEPRECATED aux::noexcept_movable<tcp::endpoint> endpoint;

		// the type of listen socket this alert refers to.
		TORRENT_DEPRECATED socket_type_t sock_type;
#endif
	};

	// This alert is generated when a NAT router was successfully found but some
	// part of the port mapping request failed. It contains a text message that
	// may help the user figure out what is wrong. This alert is not generated in
	// case it appears the client is not running on a NAT:ed network or if it
	// appears there is no NAT router that can be remote controlled to add port
	// mappings.
	struct TORRENT_EXPORT portmap_error_alert final : alert
	{
		// internal
		TORRENT_UNEXPORT portmap_error_alert(aux::stack_allocator& alloc, port_mapping_t i
			, portmap_transport t, error_code const& e, address const& local);

		TORRENT_DEFINE_ALERT(portmap_error_alert, 6)

		static inline constexpr alert_category_t static_category = alert_category::port_mapping
			| alert_category::error;
		std::string message() const override;

		// refers to the mapping index of the port map that failed, i.e.
		// the index returned from add_mapping().
		port_mapping_t const mapping;

		// UPnP or NAT-PMP
		portmap_transport map_transport;

		// the local network the port mapper is running on
		aux::noexcept_movable<address> local_address;

		// tells you what failed.
		error_code const error;
#if TORRENT_ABI_VERSION == 1
		// is 0 for NAT-PMP and 1 for UPnP.
		TORRENT_DEPRECATED int const map_type;

		TORRENT_DEPRECATED std::string msg;
#endif
	};

	// This alert is generated when a NAT router was successfully found and
	// a port was successfully mapped on it. On a NAT:ed network with a NAT-PMP
	// capable router, this is typically generated once when mapping the TCP
	// port and, if DHT is enabled, when the UDP port is mapped.
	struct TORRENT_EXPORT portmap_alert final : alert
	{
		// internal
		TORRENT_UNEXPORT portmap_alert(aux::stack_allocator& alloc, port_mapping_t i, int port
			, portmap_transport t, portmap_protocol protocol, address const& local);

		TORRENT_DEFINE_ALERT(portmap_alert, 7)

		static inline constexpr alert_category_t static_category = alert_category::port_mapping;
		std::string message() const override;

		// refers to the mapping index of the port map that failed, i.e.
		// the index returned from add_mapping().
		port_mapping_t const mapping;

		// the external port allocated for the mapping.
		int const external_port;

		portmap_protocol const map_protocol;

		portmap_transport const map_transport;

		// the local network the port mapper is running on
		aux::noexcept_movable<address> local_address;

#if TORRENT_ABI_VERSION == 1
		enum TORRENT_DEPRECATED_ENUM protocol_t
		{
			tcp,
			udp
		};

		// the protocol this mapping was for. one of protocol_t enums
		TORRENT_DEPRECATED int const protocol;

		// 0 for NAT-PMP and 1 for UPnP.
		TORRENT_DEPRECATED int const map_type;
#endif
	};

	// This alert is generated to log informational events related to either
	// UPnP or NAT-PMP. They contain a log line and the type (0 = NAT-PMP
	// and 1 = UPnP). Displaying these messages to an end user is only useful
	// for debugging the UPnP or NAT-PMP implementation. This alert is only
	// posted if the alert_category::port_mapping_log flag is enabled in
	// the alert mask.
	struct TORRENT_EXPORT portmap_log_alert final : alert
	{
		// internal
		TORRENT_UNEXPORT portmap_log_alert(aux::stack_allocator& alloc, portmap_transport t
			, const char* m, address const& local);

		TORRENT_DEFINE_ALERT(portmap_log_alert, 8)

		static inline constexpr alert_category_t static_category = alert_category::port_mapping_log;
		std::string message() const override;

		portmap_transport const map_transport;

		// the local network the port mapper is running on
		aux::noexcept_movable<address> local_address;

		// the message associated with this log line
		char const* log_message() const;

	private:

		std::reference_wrapper<aux::stack_allocator const> m_alloc;

		aux::allocation_slot m_log_idx;
#if TORRENT_ABI_VERSION == 1
	public:
		TORRENT_DEPRECATED int const map_type;
		TORRENT_DEPRECATED std::string msg;
#endif

	};

	// This alert is generated when a DHT node announces to an info-hash on our
	// DHT node. It belongs to the ``alert_category::dht`` category.
	struct TORRENT_EXPORT dht_announce_alert final : alert
	{
		// internal
		TORRENT_UNEXPORT dht_announce_alert(aux::stack_allocator& alloc, address const& i, int p
			, sha256_hash const& ih);

		TORRENT_DEFINE_ALERT(dht_announce_alert, 9)

		static inline constexpr alert_category_t static_category = alert_category::dht;
		std::string message() const override;

		aux::noexcept_movable<address> ip;
		int port;
		sha256_hash info_hash;
	};

	// This alert is generated when a DHT node sends a ``get_peers`` message to
	// our DHT node. It belongs to the ``alert_category::dht`` category.
	struct TORRENT_EXPORT dht_get_peers_alert final : alert
	{
		// internal
		TORRENT_UNEXPORT dht_get_peers_alert(aux::stack_allocator& alloc, sha256_hash const& ih);

		TORRENT_DEFINE_ALERT(dht_get_peers_alert, 10)

		static inline constexpr alert_category_t static_category = alert_category::dht;
		std::string message() const override;

		sha256_hash info_hash;
	};

#if TORRENT_ABI_VERSION <= 2
#include "libTAU/aux_/disable_deprecation_warnings_push.hpp"

	// This alert is posted approximately once every second, and it contains
	// byte counters of most statistics that's tracked for torrents. Each active
	// torrent posts these alerts regularly.
	// This alert has been superseded by calling ``post_torrent_updates()``
	// regularly on the session object. This alert will be removed
	struct TORRENT_DEPRECATED_EXPORT stats_alert final : torrent_alert
	{
		// internal
		TORRENT_UNEXPORT stats_alert(aux::stack_allocator& alloc, torrent_handle const& h, int interval
			, aux::stat const& s);

		TORRENT_DEFINE_ALERT(stats_alert, 11)

		static inline constexpr alert_category_t static_category = alert_category::stats;
		std::string message() const override;

		enum stats_channel
		{
			upload_payload,
			upload_protocol,
			download_payload,
			download_protocol,
			upload_ip_protocol,
#if TORRENT_ABI_VERSION == 1
			upload_dht_protocol TORRENT_DEPRECATED_ENUM,
			upload_tracker_protocol TORRENT_DEPRECATED_ENUM,
#else
			deprecated1,
			deprecated2,
#endif
			download_ip_protocol,
#if TORRENT_ABI_VERSION == 1
			download_dht_protocol TORRENT_DEPRECATED_ENUM,
			download_tracker_protocol TORRENT_DEPRECATED_ENUM,
#else
			deprecated3,
			deprecated4,
#endif
			num_channels
		};

		// an array of samples. The enum describes what each sample is a
		// measurement of. All of these are raw, and not smoothing is performed.
		std::array<int, num_channels> const transferred;

		// the number of milliseconds during which these stats were collected.
		// This is typically just above 1000, but if CPU is limited, it may be
		// higher than that.
		int const interval;
	};

#include "libTAU/aux_/disable_warnings_pop.hpp"

#endif // TORRENT_ABI_VERSION

	// This alert is posted when the initial DHT bootstrap is done.
	struct TORRENT_EXPORT dht_bootstrap_alert final : alert
	{
		// internal
		explicit TORRENT_UNEXPORT dht_bootstrap_alert(aux::stack_allocator& alloc);

		TORRENT_DEFINE_ALERT(dht_bootstrap_alert, 12)

		static inline constexpr alert_category_t static_category = alert_category::dht;
		std::string message() const override;
	};

	// This is posted whenever a torrent is transitioned into the error state.
	struct TORRENT_EXPORT torrent_error_alert final : torrent_alert
	{
		// internal
		TORRENT_UNEXPORT torrent_error_alert(aux::stack_allocator& alloc, torrent_handle const& h
			, error_code const& e, string_view f);

		TORRENT_DEFINE_ALERT_PRIO(torrent_error_alert, 13, alert_priority::high)

		static inline constexpr alert_category_t static_category = alert_category::error | alert_category::status;
		std::string message() const override;

		// specifies which error the torrent encountered.
		error_code const error;

		// the filename (or object) the error occurred on.
		char const* filename() const;

	private:
		aux::allocation_slot m_file_idx;
#if TORRENT_ABI_VERSION == 1
	public:
		// the filename (or object) the error occurred on.
		TORRENT_DEPRECATED std::string error_file;
#endif

	};

	// The incoming connection alert is posted every time we successfully accept
	// an incoming connection, through any mean. The most straight-forward ways
	// of accepting incoming connections are through the TCP listen socket and
	// the UDP listen socket for uTP sockets. However, connections may also be
	// accepted through a Socks5 or i2p listen socket, or via an SSL listen
	// socket.
	struct TORRENT_EXPORT incoming_connection_alert final : alert
	{
		// internal
		TORRENT_UNEXPORT incoming_connection_alert(aux::stack_allocator& alloc
			, socket_type_t t, tcp::endpoint const& i);

		TORRENT_DEFINE_ALERT(incoming_connection_alert, 14)

		static inline constexpr alert_category_t static_category = alert_category::peer;
		std::string message() const override;

		// tells you what kind of socket the connection was accepted
		socket_type_t socket_type;

		// is the IP address and port the connection came from.
		aux::noexcept_movable<tcp::endpoint> endpoint;

#if TORRENT_ABI_VERSION == 1
		// is the IP address and port the connection came from.
		TORRENT_DEPRECATED aux::noexcept_movable<tcp::endpoint> ip;
#endif
	};

	// This alert is only posted when requested by the user, by calling
	// session::post_torrent_updates() on the session. It contains the torrent
	// status of all torrents that changed since last time this message was
	// posted. Its category is ``alert_category::status``, but it's not subject to
	// filtering, since it's only manually posted anyway.
	struct TORRENT_EXPORT state_update_alert final : alert
	{
		// internal
		TORRENT_UNEXPORT state_update_alert(aux::stack_allocator& alloc
			, std::vector<torrent_status> st);

		TORRENT_DEFINE_ALERT_PRIO(state_update_alert, 15, alert_priority::high)

		static inline constexpr alert_category_t static_category = alert_category::status;
		std::string message() const override;

		// contains the torrent status of all torrents that changed since last
		// time this message was posted. Note that you can map a torrent status
		// to a specific torrent via its ``handle`` member. The receiving end is
		// suggested to have all torrents sorted by the torrent_handle or hashed
		// by it, for efficient updates.
		std::vector<torrent_status> status;
	};

#if TORRENT_ABI_VERSION == 1
#include "libTAU/aux_/disable_deprecation_warnings_push.hpp"
	struct TORRENT_DEPRECATED_EXPORT mmap_cache_alert final : alert
	{
		mmap_cache_alert(aux::stack_allocator& alloc
			, error_code const& ec);
		TORRENT_DEFINE_ALERT(mmap_cache_alert, 16)

		static inline constexpr alert_category_t static_category = alert_category::error;
		std::string message() const override;

		error_code const error;
	};
#include "libTAU/aux_/disable_warnings_pop.hpp"
#endif // TORRENT_ABI_VERSION

	// The session_stats_alert is posted when the user requests session statistics by
	// calling post_session_stats() on the session object. This alert does not
	// have a category, since it's only posted in response to an API call. It
	// is not subject to the alert_mask filter.
	//
	// the ``message()`` member function returns a string representation of the values that
	// properly match the line returned in ``session_stats_header_alert::message()``.
	//
	// this specific output is parsed by tools/parse_session_stats.py
	// if this is changed, that parser should also be changed
	struct TORRENT_EXPORT session_stats_alert final : alert
	{
		// internal
		TORRENT_UNEXPORT session_stats_alert(aux::stack_allocator& alloc, counters const& cnt);

#if TORRENT_ABI_VERSION == 1
#include "libTAU/aux_/disable_deprecation_warnings_push.hpp"
#endif

		TORRENT_DEFINE_ALERT_PRIO(session_stats_alert, 17, alert_priority::critical)

#if TORRENT_ABI_VERSION == 1
#include "libTAU/aux_/disable_warnings_pop.hpp"
#endif

		static inline constexpr alert_category_t static_category = {};
		std::string message() const override;

		// An array are a mix of *counters* and *gauges*, which meanings can be
		// queries via the session_stats_metrics() function on the session. The
		// mapping from a specific metric to an index into this array is constant
		// for a specific version of libTAU, but may differ for other
		// versions. The intended usage is to request the mapping, i.e. call
		// session_stats_metrics(), once on startup, and then use that mapping to
		// interpret these values throughout the process' runtime.
		//
		// For more information, see the session-statistics_ section.
		span<std::int64_t const> counters() const;

#if TORRENT_ABI_VERSION == 1
		TORRENT_DEPRECATED std::array<std::int64_t, counters::num_counters> const values;
#else
	private:
		std::reference_wrapper<aux::stack_allocator const> m_alloc;
		aux::allocation_slot m_counters_idx;
#endif
	};

	// posted when something fails in the DHT. This is not necessarily a fatal
	// error, but it could prevent proper operation
	struct TORRENT_EXPORT dht_error_alert final : alert
	{
		// internal
		TORRENT_UNEXPORT dht_error_alert(aux::stack_allocator& alloc, operation_t op
			, error_code const& ec);

		TORRENT_DEFINE_ALERT(dht_error_alert, 18)

		static inline constexpr alert_category_t static_category = alert_category::error | alert_category::dht;
		std::string message() const override;

		// the error code
		error_code error;

		// the operation that failed
		operation_t op;

#if TORRENT_ABI_VERSION == 1
		enum op_t
		{
			unknown TORRENT_DEPRECATED_ENUM,
			hostname_lookup TORRENT_DEPRECATED_ENUM
		};

		// the operation that failed
		TORRENT_DEPRECATED op_t const operation;
#endif
	};

	// this alert is posted as a response to a call to session::get_item(),
	// specifically the overload for looking up immutable items in the DHT.
	struct TORRENT_EXPORT dht_immutable_item_alert final : alert
	{
		// internal
		TORRENT_UNEXPORT dht_immutable_item_alert(aux::stack_allocator& alloc, sha256_hash const& t
			, entry i);

		TORRENT_DEFINE_ALERT_PRIO(dht_immutable_item_alert, 19, alert_priority::critical)

		static inline constexpr alert_category_t static_category = alert_category::dht;

		std::string message() const override;

		// the target hash of the immutable item. This must
		// match the SHA-2 hash of the bencoded form of ``item``.
		sha256_hash target;

		// the data for this item
		entry item;
	};

	// this alert is posted as a response to a call to session::get_item(),
	// specifically the overload for looking up mutable items in the DHT.
	struct TORRENT_EXPORT dht_mutable_item_alert final : alert
	{
		// internal
		TORRENT_UNEXPORT dht_mutable_item_alert(aux::stack_allocator& alloc
			, std::array<char, 32> const& k, std::array<char, 64> const& sig
			, std::int64_t sequence, string_view s, entry i, bool a);

		TORRENT_DEFINE_ALERT_PRIO(dht_mutable_item_alert, 20, alert_priority::critical)

		static inline constexpr alert_category_t static_category = alert_category::dht;
		std::string message() const override;

		// the public key that was looked up
		std::array<char, 32> key;

		// the signature of the data. This is not the signature of the
		// plain encoded form of the item, but it includes the sequence number
		// and possibly the hash as well. See the dht_store document for more
		// information. This is primarily useful for echoing back in a store
		// request.
		std::array<char, 64> signature;

		// the sequence number of this item
		std::int64_t seq;

		// the salt, if any, used to lookup and store this item. If no
		// salt was used, this is an empty string
		std::string salt;

		// the data for this item
		entry item;

		// the last response for mutable data is authoritative.
		bool authoritative;
	};

	// this is posted when a DHT put operation completes. This is useful if the
	// client is waiting for a put to complete before shutting down for instance.
	struct TORRENT_EXPORT dht_put_alert final : alert
	{
		// internal
		TORRENT_UNEXPORT dht_put_alert(aux::stack_allocator& alloc, sha256_hash const& t, int n);
		TORRENT_UNEXPORT dht_put_alert(aux::stack_allocator& alloc, std::array<char, 32> const& key
			, std::array<char, 64> const& sig
			, std::string s
			, std::int64_t sequence_number
			, int n);

		TORRENT_DEFINE_ALERT(dht_put_alert, 21)

		static inline constexpr alert_category_t static_category = alert_category::dht;
		std::string message() const override;

		// the target hash the item was stored under if this was an *immutable*
		// item.
		sha256_hash target;

		// if a mutable item was stored, these are the public key, signature,
		// salt and sequence number the item was stored under.
		std::array<char, 32> public_key;
		std::array<char, 64> signature;
		std::string salt;
		std::int64_t seq;

		// DHT put operation usually writes item to k nodes, maybe the node
		// is stale so no response, or the node doesn't support 'put', or the
		// token for write is out of date, etc. num_success is the number of
		// successful responses we got from the puts.
		int num_success;
	};

	// This alert is generated when we send a get_peers request
	// It belongs to the ``alert_category::dht`` category.
	struct TORRENT_EXPORT dht_outgoing_get_peers_alert final : alert
	{
		// internal
		TORRENT_UNEXPORT dht_outgoing_get_peers_alert(aux::stack_allocator& alloc
			, sha256_hash const& ih, sha256_hash const& obfih
			, udp::endpoint ep);

		TORRENT_DEFINE_ALERT(dht_outgoing_get_peers_alert, 22)

		static inline constexpr alert_category_t static_category = alert_category::dht;
		std::string message() const override;

		// the info_hash of the torrent we're looking for peers for.
		sha256_hash info_hash;

		// if this was an obfuscated lookup, this is the info-hash target
		// actually sent to the node.
		sha256_hash obfuscated_info_hash;

		// the endpoint we're sending this query to
		aux::noexcept_movable<udp::endpoint> endpoint;

#if TORRENT_ABI_VERSION == 1
		// the endpoint we're sending this query to
		TORRENT_DEPRECATED aux::noexcept_movable<udp::endpoint> ip;
#endif
	};

	// This alert is posted by some session wide event. Its main purpose is
	// trouble shooting and debugging. It's not enabled by the default alert
	// mask and is enabled by the ``alert_category::session_log`` bit.
	// Furthermore, it's by default disabled as a build configuration.
	struct TORRENT_EXPORT log_alert final : alert
	{
		// internal
		TORRENT_UNEXPORT log_alert(aux::stack_allocator& alloc, char const* log);
		TORRENT_UNEXPORT log_alert(aux::stack_allocator& alloc, char const* fmt, va_list v);

		TORRENT_DEFINE_ALERT(log_alert, 23)

		static inline constexpr alert_category_t static_category = alert_category::session_log;
		std::string message() const override;

		// returns the log message
		char const* log_message() const;

#if TORRENT_ABI_VERSION == 1
		// returns the log message
		TORRENT_DEPRECATED
		char const* msg() const;
#endif

	private:
		std::reference_wrapper<aux::stack_allocator const> m_alloc;
		aux::allocation_slot m_str_idx;
	};

	// This alert is posted by events specific to a peer. It's meant to be used
	// for trouble shooting and debugging. It's not enabled by the default alert
	// mask and is enabled by the ``alert_category::peer_log`` bit. By
	// default it is disabled as a build configuration.
	struct TORRENT_EXPORT peer_log_alert final : peer_alert
	{
		// describes whether this log refers to in-flow or out-flow of the
		// peer. The exception is ``info`` which is neither incoming or outgoing.
		enum direction_t
		{
			incoming_message,
			outgoing_message,
			incoming,
			outgoing,
			info
		};

		// internal
		TORRENT_UNEXPORT peer_log_alert(aux::stack_allocator& alloc, torrent_handle const& h
			, tcp::endpoint const& i, peer_id const& pi
			, peer_log_alert::direction_t dir
			, char const* event, char const* fmt, va_list v);

		TORRENT_DEFINE_ALERT(peer_log_alert, 24)

		static inline constexpr alert_category_t static_category = alert_category::peer_log;
		std::string message() const override;

		// string literal indicating the kind of event. For messages, this is the
		// message name.
		char const* event_type;

		direction_t direction;

		// returns the log message
		char const* log_message() const;

#if TORRENT_ABI_VERSION == 1
		// returns the log message
		TORRENT_DEPRECATED
		char const* msg() const;
#endif

	private:
		aux::allocation_slot m_str_idx;
	};

	// holds statistics about a current dht_lookup operation.
	// a DHT lookup is the traversal of nodes, looking up a
	// set of target nodes in the DHT for retrieving and possibly
	// storing information in the DHT
	struct TORRENT_EXPORT dht_lookup
	{
		// string literal indicating which kind of lookup this is
		char const* type;

		// the number of outstanding request to individual nodes
		// this lookup has right now
		int outstanding_requests;

		// the total number of requests that have timed out so far
		// for this lookup
		int timeouts;

		// the total number of responses we have received for this
		// lookup so far for this lookup
		int responses;

		// the branch factor for this lookup. This is the number of
		// nodes we keep outstanding requests to in parallel by default.
		// when nodes time out we may increase this.
		int branch_factor;

		// the number of nodes left that could be queries for this
		// lookup. Many of these are likely to be part of the trail
		// while performing the lookup and would never end up actually
		// being queried.
		int nodes_left;

		// the number of seconds ago the
		// last message was sent that's still
		// outstanding
		int last_sent;

		// the number of outstanding requests
		// that have exceeded the short timeout
		// and are considered timed out in the
		// sense that they increased the branch
		// factor
		int first_timeout;

		// the node-id or info-hash target for this lookup
		sha1_hash target;
	};

	// contains current DHT state. Posted in response to session::post_dht_stats().
	struct TORRENT_EXPORT dht_stats_alert final : alert
	{
		// internal
		TORRENT_UNEXPORT dht_stats_alert(aux::stack_allocator& alloc
			, std::vector<dht_routing_bucket> table
			, std::vector<dht_lookup> requests
			, sha256_hash id, udp::endpoint ep);

		TORRENT_DEFINE_ALERT(dht_stats_alert, 25)

		static inline constexpr alert_category_t static_category = {};
		std::string message() const override;

		// a vector of the currently running DHT lookups.
		std::vector<dht_lookup> active_requests;

		// contains information about every bucket in the DHT routing
		// table.
		std::vector<dht_routing_bucket> routing_table;

		// the node ID of the DHT node instance
		sha256_hash nid;

		// the local socket this DHT node is running on
		aux::noexcept_movable<udp::endpoint> local_endpoint;
	};

	// debug logging of the DHT when alert_category::dht_log is set in the alert
	// mask.
	struct TORRENT_EXPORT dht_log_alert final : alert
	{
		enum dht_module_t
		{
			tracker,
			node,
			routing_table,
			rpc_manager,
			traversal
		};

		// internal
		TORRENT_UNEXPORT dht_log_alert(aux::stack_allocator& alloc
			, dht_module_t m, char const* fmt, va_list v);

		static inline constexpr alert_category_t static_category = alert_category::dht_log;
		TORRENT_DEFINE_ALERT(dht_log_alert, 26)

		std::string message() const override;

		// the log message
		char const* log_message() const;

		// the module, or part, of the DHT that produced this log message.
		dht_module_t module;

	private:
		std::reference_wrapper<aux::stack_allocator const> m_alloc;
		aux::allocation_slot m_msg_idx;
	};

	// This alert is posted every time a DHT message is sent or received. It is
	// only posted if the ``alert_category::dht_log`` alert category is
	// enabled. It contains a verbatim copy of the message.
	struct TORRENT_EXPORT dht_pkt_alert final : alert
	{
		enum direction_t
		{ incoming, outgoing };

		// internal
		TORRENT_UNEXPORT dht_pkt_alert(aux::stack_allocator& alloc, span<char const> buf
			, dht_pkt_alert::direction_t d, udp::endpoint const& ep);

		static inline constexpr alert_category_t static_category = alert_category::dht_log;
		TORRENT_DEFINE_ALERT(dht_pkt_alert, 27)

		std::string message() const override;

		// returns a pointer to the packet buffer and size of the packet,
		// respectively. This buffer is only valid for as long as the alert itself
		// is valid, which is owned by libTAU and reclaimed whenever
		// pop_alerts() is called on the session.
		span<char const> pkt_buf() const;

		// whether this is an incoming or outgoing packet.
		direction_t direction;

		// the DHT node we received this packet from, or sent this packet to
		// (depending on ``direction``).
		aux::noexcept_movable<udp::endpoint> node;

	private:
		std::reference_wrapper<aux::stack_allocator> m_alloc;
		aux::allocation_slot m_msg_idx;
		int const m_size;
#if TORRENT_ABI_VERSION == 1
	public:
		TORRENT_DEPRECATED direction_t dir;
#endif

	};

	// Posted when we receive a response to a DHT get_peers request.
	struct TORRENT_EXPORT dht_get_peers_reply_alert final : alert
	{
		// internal
		TORRENT_UNEXPORT dht_get_peers_reply_alert(aux::stack_allocator& alloc
			, sha1_hash const& ih
			, std::vector<tcp::endpoint> const& peers);

		static inline constexpr alert_category_t static_category = alert_category::dht_operation;
		TORRENT_DEFINE_ALERT(dht_get_peers_reply_alert, 28)

		std::string message() const override;

		sha1_hash info_hash;

		int num_peers() const;

#if TORRENT_ABI_VERSION == 1
		TORRENT_DEPRECATED
		void peers(std::vector<tcp::endpoint>& v) const;
#endif
		std::vector<tcp::endpoint> peers() const;

	private:
		std::reference_wrapper<aux::stack_allocator> m_alloc;
		int m_v4_num_peers = 0;
		int m_v6_num_peers = 0;
		aux::allocation_slot m_v4_peers_idx;
		aux::allocation_slot m_v6_peers_idx;
	};

	// This is posted exactly once for every call to session_handle::dht_direct_request.
	// If the request failed, response() will return a default constructed bdecode_node.
	struct TORRENT_EXPORT dht_direct_response_alert final : alert
	{
		// internal
		TORRENT_UNEXPORT dht_direct_response_alert(aux::stack_allocator& alloc, client_data_t userdata
			, udp::endpoint const& addr, bdecode_node const& response);

		// internal
		// for when there was a timeout so we don't have a response
		TORRENT_UNEXPORT dht_direct_response_alert(aux::stack_allocator& alloc, client_data_t userdata
			, udp::endpoint const& addr);

		TORRENT_DEFINE_ALERT_PRIO(dht_direct_response_alert, 29, alert_priority::critical)

		static inline constexpr alert_category_t static_category = alert_category::dht;
		std::string message() const override;

		client_data_t userdata;
		aux::noexcept_movable<udp::endpoint> endpoint;

		bdecode_node response() const;

	private:
		std::reference_wrapper<aux::stack_allocator> m_alloc;
		aux::allocation_slot m_response_idx;
		int const m_response_size;
#if TORRENT_ABI_VERSION == 1
	public:
		TORRENT_DEPRECATED aux::noexcept_movable<udp::endpoint> addr;
#endif
	};

	// hidden
	using picker_flags_t = flags::bitfield_flag<std::uint32_t, struct picker_flags_tag>;

	// this is posted when one or more blocks are picked by the piece picker,
	// assuming the verbose piece picker logging is enabled (see
	// alert_category::picker_log).
	struct TORRENT_EXPORT picker_log_alert final : peer_alert
	{
		// internal
		TORRENT_UNEXPORT picker_log_alert(aux::stack_allocator& alloc, torrent_handle const& h
			, tcp::endpoint const& ep, peer_id const& peer_id, picker_flags_t flags
			, span<piece_block const> blocks);

		TORRENT_DEFINE_ALERT(picker_log_alert, 30)

		static inline constexpr alert_category_t static_category = alert_category::picker_log;
		std::string message() const override;

		static inline constexpr picker_flags_t partial_ratio = 0_bit;
		static inline constexpr picker_flags_t prioritize_partials = 1_bit;
		static inline constexpr picker_flags_t rarest_first_partials = 2_bit;
		static inline constexpr picker_flags_t rarest_first = 3_bit;
		static inline constexpr picker_flags_t reverse_rarest_first = 4_bit;
		static inline constexpr picker_flags_t suggested_pieces = 5_bit;
		static inline constexpr picker_flags_t prio_sequential_pieces = 6_bit;
		static inline constexpr picker_flags_t sequential_pieces = 7_bit;
		static inline constexpr picker_flags_t reverse_pieces = 8_bit;
		static inline constexpr picker_flags_t time_critical = 9_bit;
		static inline constexpr picker_flags_t random_pieces = 10_bit;
		static inline constexpr picker_flags_t prefer_contiguous = 11_bit;
		static inline constexpr picker_flags_t reverse_sequential = 12_bit;
		static inline constexpr picker_flags_t backup1 = 13_bit;
		static inline constexpr picker_flags_t backup2 = 14_bit;
		static inline constexpr picker_flags_t end_game = 15_bit;
		static inline constexpr picker_flags_t extent_affinity = 16_bit;

		// this is a bitmask of which features were enabled for this particular
		// pick. The bits are defined in the picker_flags_t enum.
		picker_flags_t picker_flags;

		std::vector<piece_block> blocks() const;

	private:
		aux::allocation_slot m_array_idx;
		int const m_num_blocks;
	};

	// this alert is posted when the session encounters a serious error,
	// potentially fatal
	struct TORRENT_EXPORT session_error_alert final : alert
	{
		// internal
		TORRENT_UNEXPORT session_error_alert(aux::stack_allocator& alloc, error_code err
			, string_view error_str);

		TORRENT_DEFINE_ALERT(session_error_alert, 31)

		static inline constexpr alert_category_t static_category = alert_category::error;
		std::string message() const override;

		// The error code, if one is associated with this error
		error_code const error;

	private:
		std::reference_wrapper<aux::stack_allocator> m_alloc;
		aux::allocation_slot m_msg_idx;
	};

	// posted in response to a call to session::dht_live_nodes(). It contains the
	// live nodes from the DHT routing table of one of the DHT nodes running
	// locally.
	struct TORRENT_EXPORT dht_live_nodes_alert final : alert
	{
		// internal
		TORRENT_UNEXPORT dht_live_nodes_alert(aux::stack_allocator& alloc
			, sha256_hash const& nid
			, std::vector<std::pair<sha256_hash, udp::endpoint>> const& nodes);

		TORRENT_DEFINE_ALERT(dht_live_nodes_alert, 32)

		static inline constexpr alert_category_t static_category = alert_category::dht;
		std::string message() const override;

		// the local DHT node's node-ID this routing table belongs to
		sha256_hash node_id;

		// the number of nodes in the routing table and the actual nodes.
		int num_nodes() const;
		std::vector<std::pair<sha256_hash, udp::endpoint>> nodes() const;

	private:
		std::reference_wrapper<aux::stack_allocator> m_alloc;
		int m_v4_num_nodes = 0;
		int m_v6_num_nodes = 0;
		aux::allocation_slot m_v4_nodes_idx;
		aux::allocation_slot m_v6_nodes_idx;
	};

	// The session_stats_header alert is posted the first time
	// post_session_stats() is called
	//
	// the ``message()`` member function returns a string representation of the
	// header that properly match the stats values string returned in
	// ``session_stats_alert::message()``.
	//
	// this specific output is parsed by tools/parse_session_stats.py
	// if this is changed, that parser should also be changed
	struct TORRENT_EXPORT session_stats_header_alert final : alert
	{
		// internal
		explicit TORRENT_UNEXPORT session_stats_header_alert(aux::stack_allocator& alloc);
		TORRENT_DEFINE_ALERT(session_stats_header_alert, 33)

		static inline constexpr alert_category_t static_category = {};
		std::string message() const override;
	};

	// posted as a response to a call to session::dht_sample_infohashes() with
	// the information from the DHT response message.
	struct TORRENT_EXPORT dht_sample_infohashes_alert final : alert
	{
		// internal
		TORRENT_UNEXPORT dht_sample_infohashes_alert(aux::stack_allocator& alloc
			, sha256_hash const& nid
			, udp::endpoint const& endp
			, time_duration interval
			, int num
			, std::vector<sha256_hash> const& samples
			, std::vector<std::pair<sha256_hash, udp::endpoint>> const& nodes);

		static inline constexpr alert_category_t static_category = alert_category::dht_operation;
		TORRENT_DEFINE_ALERT(dht_sample_infohashes_alert, 34)

		std::string message() const override;

		// id of the node the request was sent to (and this response was received from)
		sha256_hash node_id;

		// the node the request was sent to (and this response was received from)
		aux::noexcept_movable<udp::endpoint> endpoint;

		// the interval to wait before making another request to this node
		time_duration const interval;

		// This field indicates how many info-hash keys are currently in the node's storage.
		// If the value is larger than the number of returned samples it indicates that the
		// indexer may obtain additional samples after waiting out the interval.
		int const num_infohashes;

		// returns the number of info-hashes returned by the node, as well as the
		// actual info-hashes. ``num_samples()`` is more efficient than
		// ``samples().size()``.
		int num_samples() const;
		std::vector<sha256_hash> samples() const;

		// The total number of nodes returned by ``nodes()``.
		int num_nodes() const;

		// This is the set of more DHT nodes returned by the request.
		//
		// The information is included so that indexing nodes can perform a key
		// space traversal with a single RPC per node by adjusting the target
		// value for each RPC.
		std::vector<std::pair<sha256_hash, udp::endpoint>> nodes() const;

	private:
		std::reference_wrapper<aux::stack_allocator> m_alloc;
		int const m_num_samples;
		aux::allocation_slot m_samples_idx;
		int m_v4_num_nodes = 0;
		int m_v6_num_nodes = 0;
		aux::allocation_slot m_v4_nodes_idx;
		aux::allocation_slot m_v6_nodes_idx;
	};

	// this alert is posted to indicate to the client that some alerts were
	// dropped. Dropped meaning that the alert failed to be delivered to the
	// client. The most common cause of such failure is that the internal alert
	// queue grew too big (controlled by alert_queue_size).
	struct TORRENT_EXPORT alerts_dropped_alert final : alert
	{
		// internal
		explicit TORRENT_UNEXPORT alerts_dropped_alert(aux::stack_allocator& alloc
			, std::bitset<abi_alert_count> const&);
		TORRENT_DEFINE_ALERT_PRIO(alerts_dropped_alert, 35, alert_priority::meta)

		static inline constexpr alert_category_t static_category = alert_category::error;
		std::string message() const override;

		// a bitmask indicating which alerts were dropped. Each bit represents the
		// alert type ID, where bit 0 represents whether any alert of type 0 has
		// been dropped, and so on.
		std::bitset<abi_alert_count> dropped_alerts;
		static_assert(num_alert_types <= abi_alert_count, "need to increase bitset. This is an ABI break");
	};

	// this alert is posted with SOCKS5 related errors, when a SOCKS5 proxy is
	// configured. It's enabled with the alert_category::error alert category.
	struct TORRENT_EXPORT socks5_alert final : alert
	{
		// internal
		explicit socks5_alert(aux::stack_allocator& alloc
			, tcp::endpoint const& ep, operation_t operation, error_code const& ec);
		TORRENT_DEFINE_ALERT(socks5_alert, 36)

		static inline constexpr alert_category_t static_category = alert_category::error;
		std::string message() const override;

		// the error
		error_code error;

		// the operation that failed
		operation_t op;

		// the endpoint configured as the proxy
		aux::noexcept_movable<tcp::endpoint> ip;
	};

    // this alert is posted when new device id is found on net.
    struct TORRENT_EXPORT communication_new_device_id_alert final : alert
    {
        // internal
        TORRENT_UNEXPORT communication_new_device_id_alert(aux::stack_allocator& alloc, aux::bytes t);

        TORRENT_DEFINE_ALERT_PRIO(communication_new_device_id_alert, 37, alert_priority::critical)

        static constexpr alert_category_t static_category = alert_category::communication;

        std::string message() const override;

        // device id found
        aux::bytes device_id;
    };

    // this alert is posted when new message is found from other peers.
    struct TORRENT_EXPORT communication_new_message_alert final : alert
    {
        // internal
        TORRENT_UNEXPORT communication_new_message_alert(aux::stack_allocator& alloc, communication::message t);

        TORRENT_DEFINE_ALERT_PRIO(communication_new_message_alert, 38, alert_priority::critical)

        static constexpr alert_category_t static_category = alert_category::communication;

        std::string message() const override;

        // message found from peers.
        communication::message msg;
    };

    // this alert is posted when message hash is confirmed by peers.
    struct TORRENT_EXPORT communication_confirmation_root_alert final : alert
    {
        // internal
        TORRENT_UNEXPORT communication_confirmation_root_alert(aux::stack_allocator& alloc, aux::bytes t);

        TORRENT_DEFINE_ALERT_PRIO(communication_confirmation_root_alert, 39, alert_priority::critical)

        static constexpr alert_category_t static_category = alert_category::communication;

        std::string message() const override;

        // confirmation root
        aux::bytes confirmation_root;
    };

    // this alert is posted when a message is syncing.
    struct TORRENT_EXPORT communication_syncing_message_alert final : alert
    {
        // internal
        TORRENT_UNEXPORT communication_syncing_message_alert(aux::stack_allocator& alloc, aux::bytes t);

        TORRENT_DEFINE_ALERT_PRIO(communication_syncing_message_alert, 40, alert_priority::critical)

        static constexpr alert_category_t static_category = alert_category::communication;

        std::string message() const override;

        // syncing message hash
        aux::bytes syncing_msg_hash;
    };

    // this alert is posted when friend info found in new mutable data.
    struct TORRENT_EXPORT communication_friend_info_alert final : alert
    {
        // internal
        TORRENT_UNEXPORT communication_friend_info_alert(aux::stack_allocator& alloc, aux::bytes t);

        TORRENT_DEFINE_ALERT_PRIO(communication_friend_info_alert, 41, alert_priority::critical)

        static constexpr alert_category_t static_category = alert_category::communication;

        std::string message() const override;

        // friend info
        aux::bytes friend_info;
    };

    // This alert is posted by communication event. Its main purpose is
    // troubleshooting and debugging. It's not enabled by the default alert
    // mask and is enabled by the ``alert_category::communication_log`` bit.
    // Furthermore, it's by default disabled as a build configuration.
    struct TORRENT_EXPORT communication_log_alert final : alert
    {
        // internal
        TORRENT_UNEXPORT communication_log_alert(aux::stack_allocator& alloc, char const* log);
        TORRENT_UNEXPORT communication_log_alert(aux::stack_allocator& alloc, char const* fmt, va_list v);

        TORRENT_DEFINE_ALERT(communication_log_alert, 103)

        static inline constexpr alert_category_t static_category = alert_category::communication_log;
        std::string message() const override;

        // returns the log message
        char const* log_message() const;

#if TORRENT_ABI_VERSION == 1
        // returns the log message
        TORRENT_DEPRECATED
        char const* msg() const;
#endif

    private:
        std::reference_wrapper<aux::stack_allocator const> m_alloc;
        aux::allocation_slot m_str_idx;
    };

TORRENT_VERSION_NAMESPACE_3_END

#undef TORRENT_DEFINE_ALERT_IMPL
#undef TORRENT_DEFINE_ALERT
#undef TORRENT_DEFINE_ALERT_PRIO
#undef PROGRESS_NOTIFICATION

} // namespace libTAU

#endif<|MERGE_RESOLUTION|>--- conflicted
+++ resolved
@@ -76,11 +76,7 @@
 	constexpr int user_alert_id = 10000;
 
 	// this constant represents "max_alert_index" + 1
-<<<<<<< HEAD
-	constexpr int num_alert_types = 104;
-=======
-	constexpr int num_alert_types = 42;
->>>>>>> bc260bf1
+	constexpr int num_alert_types = 43;
 
 	// internal
 	constexpr int abi_alert_count = 128;
